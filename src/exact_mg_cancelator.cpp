/*
 * Abeille Monte Carlo Code
 * Copyright 2019-2023, Hunter Belanger
 * Copyright 2021-2022, Commissariat à l'Energie Atomique et aux Energies
 * Alternatives
 *
 * hunter.belanger@gmail.com
 *
 * This file is part of the Abeille Monte Carlo code (Abeille).
 *
 * Abeille is free software: you can redistribute it and/or modify
 * it under the terms of the GNU General Public License as published by
 * the Free Software Foundation, either version 3 of the License, or
 * (at your option) any later version.
 *
 * Abeille is distributed in the hope that it will be useful,
 * but WITHOUT ANY WARRANTY; without even the implied warranty of
 * MERCHANTABILITY or FITNESS FOR A PARTICULAR PURPOSE. See the
 * GNU General Public License for more details.
 *
 * You should have received a copy of the GNU General Public License
 * along with Abeille. If not, see <https://www.gnu.org/licenses/>.
 *
 * */
#include <geometry/geometry.hpp>
#include <simulation/exact_mg_cancelator.hpp>
#include <utils/error.hpp>
#include <utils/output.hpp>
#include <utils/settings.hpp>

#include <ndarray.hpp>
#include <sobol/sobol.hpp>

#include <cmath>
#include <set>
#include <unordered_set>

Position ExactMGCancelator::Key::r_low, ExactMGCancelator::Key::r_hi;
std::array<std::size_t, 4> ExactMGCancelator::Key::shape;
std::array<double, 3> ExactMGCancelator::Key::pitch;
std::vector<std::vector<std::size_t>> ExactMGCancelator::Key::group_bins;

ExactMGCancelator::ExactMGCancelator(
    const Position& r_low, const Position& r_hi,
    const std::array<std::size_t, 4>& shape,
    const std::vector<std::vector<std::size_t>>& group_bins, bool chi_matrix,
    bool use_virtual_collisions, uint32_t n_samples)
    : bins(),
      CHI_MATRIX(chi_matrix),
      N_SAMPLES(n_samples),
      USE_VIRTUAL_COLLISIONS(use_virtual_collisions) {
  // Make sure N_SAMPLES != 0
  if (N_SAMPLES == 0) {
    fatal_error("N_SAMPLES == 0");
  }

  // Make sure r_low is low
  if (r_low.x() >= r_hi.x()) {
    fatal_error("r_low.x() >= r_hi.x()");
  }
  if (r_low.y() >= r_hi.y()) {
    fatal_error("r_low.y() >= r_hi.y()");
  }
  if (r_low.z() >= r_hi.z()) {
    fatal_error("r_low.z() >= r_hi.z()");
  }

  // Make sure shape[3] == group_bins.size()
  if (shape[3] != group_bins.size()) {
    fatal_error("shape[3] != group_bins.size()");
  }

  if (CHI_MATRIX && shape[3] == 0) {
    fatal_error(
        "Chi matrix is used, but no group_bins provided.\nImpossible to have "
        "exact cancellation.");
  }

  std::set<std::size_t> bined_groups;
  for (const auto& bin : group_bins) {
    for (const auto& grp : bin) {
      if (grp >= settings::ngroups) {
        fatal_error("grp >= settings::ngroups");
      }

      if (bined_groups.count(grp) == 1) {
        std::stringstream mssg;
        mssg << "Group " << grp << " is included more than once in group_bins.";
        fatal_error(mssg.str());
      } else {
        bined_groups.insert(grp);
      }
    }
  }

  // Set the key values
  Key::r_low = r_low;
  Key::r_hi = r_hi;
  Key::shape[0] = shape[0];
  Key::shape[1] = shape[1];
  Key::shape[2] = shape[2];
  Key::shape[3] = shape[3];
  Key::pitch[0] = (r_hi.x() - r_low.x()) / static_cast<double>(shape[0]);
  Key::pitch[1] = (r_hi.y() - r_low.y()) / static_cast<double>(shape[1]);
  Key::pitch[2] = (r_hi.z() - r_low.z()) / static_cast<double>(shape[2]);
  Key::group_bins = group_bins;

  // If we have CHI_MATRIX == false, then we do not need to
  // provide any group-bins to the cancelator to have exact
  // cancellation. However, if this is the case, the hash
  // function will always return 0 if shape[3] == 0, and
  // we will get too many collisions. As such, we must set
  // it equal to 1.
  if (Key::shape[3] == 0) Key::shape[3] = 1;
}

std::optional<ExactMGCancelator::Key> ExactMGCancelator::get_key(
    const Position& r, std::size_t g) {
  // If we are outside the spatial mesh, return nullopt.
  if (r.x() < Key::r_low.x() || r.x() > Key::r_hi.x() ||
      r.y() < Key::r_low.y() || r.y() > Key::r_hi.y() ||
      r.z() < Key::r_low.z() || r.z() > Key::r_hi.z()) {
    return std::nullopt;
  }

  // Get the spatial indices.
  std::size_t i = static_cast<std::size_t>(
      std::floor((r.x() - Key::r_low.x()) / Key::pitch[0]));
  std::size_t j = static_cast<std::size_t>(
      std::floor((r.y() - Key::r_low.y()) / Key::pitch[1]));
  std::size_t k = static_cast<std::size_t>(
      std::floor((r.z() - Key::r_low.z()) / Key::pitch[2]));

  // Now we need the energy index.
  bool e_determined = false;
  std::size_t e = 0;

  // Go through all energy bins
  for (e = 0; e < Key::group_bins.size(); e++) {
    for (std::size_t i = 0; i < Key::group_bins[e].size(); i++) {
      if (g == Key::group_bins[e][i]) {
        e_determined = true;
        break;
      }
    }
    if (e_determined) break;
  }

  // Make sure we have a valid energy bin index
  if (e_determined == false && CHI_MATRIX) return std::nullopt;

  // Return the key
  return std::make_optional<Key>(Key(i, j, k, e));
}

Material* ExactMGCancelator::get_material(const Position& r) const {
  Cell* cell = geometry::get_cell(r, {1., 0., 0.});

  if (!cell) {
    return nullptr;
  }

  Material* mat = cell->material();

  if (!mat) {
    std::stringstream mssg;
    mssg << "No material found at " << r
         << " in BasicExactMGCancelator::get_material.";
    fatal_error(mssg.str());
  }

  return mat;
}

bool ExactMGCancelator::add_particle(BankedParticle& p) {
  // Get the key for p
  std::size_t g_fiss = settings::group(p.E);
  auto optional_key = get_key(p.r, g_fiss);

  // If we don't get a key, then the particle isn't inside
  // any cancellation region.
  if (!optional_key) return false;

  auto key = *optional_key;

  if (USE_VIRTUAL_COLLISIONS == false && p.parents_previous_was_virtual) {
    // If the parent's previous collision was virtual, we cannot reliably
    // perform cancellation in an accurate manner. This is due to the
    // fact that we can't scatter forward, and not change energy.
    // As such, we do not perform cancellation on particles which were
    // produced imediately after a virtual collision. We return true
    // however, as the particle was placed in a valid bin.
    return true;
  }

  // If the bin doesn't exist yet, initalize it
  if (bins.find(key) == bins.end()) {
    bins[key] = std::unordered_map<uint32_t, CancelBin>();
  }

  // Get the pointer to the material where the particle is
  Material* mat = get_material(p.r);
  uint32_t mat_id = mat->id();

  // Check if a bin exists for that material
  if (bins[key].find(mat_id) == bins[key].end()) {
    bins[key][mat_id] = CancelBin();
  }

  // Add particle and data
  bins[key][mat_id].particles.push_back(&p);
  bins[key][mat_id].W += p.wgt;
  bins[key][mat_id].W2 += p.wgt2;

  return true;
}

double ExactMGCancelator::get_f(const Position& r1, const Direction& u1,
                                std::size_t g1, std::size_t g3,
                                const Position& r4, std::size_t g4, double Esmp,
                                MGNuclide* nuclide) const {
  // Get distance between r1 an r4
  const double d = (r4 - r1).norm();

  // Direction from r1 to r4
  const Direction u(r4.x() - r1.x(), r4.y() - r1.y(), r4.z() - r1.z());

  // Get scattering cosine
  const double mu = u.dot(u1);

  // Get scattering pdf
  const double pdf_mu = nuclide->angles()[g1][g3].pdf(mu);

  // Get the pdf for the chi portion
  const double pdf_chi = CHI_MATRIX ? nuclide->chi()[g3][g4] : 1.;

  return (pdf_mu * pdf_chi / (d * d)) * std::exp(-Esmp * d);
}

double ExactMGCancelator::get_beta(const CancelBin& bin, std::size_t i,
                                   bool wgt_1) const {
  if (bin.can_cancel == false) return 0.;

  const double wgt = wgt_1 ? bin.particles[i]->wgt : bin.particles[i]->wgt2;
  const double sum_c_wgt = wgt_1 ? bin.sum_c_wgt : bin.sum_c_wgt2;
  const double S = sum_c_wgt / (1. + bin.sum_c);
  const double f = bin.averages[i].f;
  const double f_inv = bin.averages[i].f_inv;
  return f * (1. / (2. * f * f_inv - 1.)) * (1. - (S / wgt));
}

std::optional<std::pair<Position, std::size_t>> ExactMGCancelator::sample_point(
    const Key& key, Material* mat, unsigned long long& i) const {
  // Get lower limits of bin
  double Xl = Key::r_low.x() + static_cast<double>(key.i) * Key::pitch[0];
  double Yl = Key::r_low.y() + static_cast<double>(key.j) * Key::pitch[1];
  double Zl = Key::r_low.z() + static_cast<double>(key.k) * Key::pitch[2];

  uint32_t N_TRIES = 0;
  bool position_sampled = false;
  Position r_smp;
  while (N_TRIES < N_MAX_POS && !position_sampled) {
    double x = Xl + sobol::sample(i, 0) * Key::pitch[0];
    double y = Yl + sobol::sample(i, 1) * Key::pitch[1];
    double z = Zl + sobol::sample(i, 2) * Key::pitch[2];
    r_smp = Position(x, y, z);
    Material* mat_smp = get_material(r_smp);

    if (mat_smp == mat) {
      position_sampled = true;
    }

    N_TRIES++;
    i++;
  }

  if (!position_sampled) {
    // We couldn't find a position with that material.
    return std::nullopt;
  }

  // Fission group
  std::size_t g = 0;

  // Now that we have a position, we need to sample
  // an energy group if we have chi matrices in the problem.
  if (CHI_MATRIX) {
    // Get the 4th sobol coordinate for i-1, as we used i-1
    // to sample the position (loop above does i++ at end).
    const double xi = sobol::sample(i - 1, 3);
    const std::size_t g_index = static_cast<std::size_t>(
        std::floor(xi * static_cast<double>(Key::group_bins[key.e].size())));
    g = Key::group_bins[key.e][g_index];
  }

  return std::make_optional<std::pair<Position, std::size_t>>({r_smp, g});
}

void ExactMGCancelator::compute_averages(const Key& key, Material* mat,
                                         MGNuclide* nuclide, CancelBin& bin) {
  // Make sure vectors are allocated
  bin.averages.resize(bin.particles.size());

  // Get all position and energies
  std::vector<std::pair<Position, std::size_t>> r_E_smps;
  r_E_smps.reserve(N_SAMPLES);
  unsigned long long sobol_index = 0;
  for (std::size_t j = 0; j < N_SAMPLES; j++) {
    std::optional<std::pair<Position, std::size_t>> r_E_smp =
        sample_point(key, mat, sobol_index);
    if (r_E_smp) {
      r_E_smps.push_back(r_E_smp.value());
    } else {
      // We couldn't sample a point, so we just wont cancel
      // this bin.
      bin.can_cancel = false;
      return;
    }
  }

  // Go through all particles
  for (std::size_t i = 0; i < bin.particles.size(); i++) {
    const Position& r1 = bin.particles[i]->parents_previous_position;
    const Direction& u1 = bin.particles[i]->parents_previous_direction;
    const double E1 = bin.particles[i]->parents_previous_previous_energy;
    const std::size_t g1 = settings::group(E1);
    const double E3 = bin.particles[i]->parents_previous_energy;
    const std::size_t g3 = settings::group(E3);
    const double Esmp = bin.particles[i]->Esmp_parent;

    // Compute the average value for f and 1/f
    double sum_f = 0.;
    double sum_f_inv = 0.;
    for (const auto& r_E_smp : r_E_smps) {
      const Position& r4 = r_E_smp.first;
      const std::size_t g4 = r_E_smp.second;
      double f = get_f(r1, u1, g1, g3, r4, g4, Esmp, nuclide);
      if (f == 0.) {
        bin.can_cancel = false;
        return;
      }
      sum_f += f;
      sum_f_inv += 1. / f;
    }
    bin.averages[i].f = sum_f / static_cast<double>(N_SAMPLES);
    bin.averages[i].f_inv = sum_f_inv / static_cast<double>(N_SAMPLES);
  }

  auto C = [](double f, double f_inv) { return 1. / (2. * f * f_inv - 1.); };

  double sum_c = 0.;
  for (std::size_t i = 0; i < bin.particles.size(); i++)
    sum_c += C(bin.averages[i].f, bin.averages[i].f_inv);

  double sum_c_wgt = 0.;
  double sum_c_wgt2 = 0.;
  for (std::size_t i = 0; i < bin.particles.size(); i++) {
    sum_c_wgt +=
        C(bin.averages[i].f, bin.averages[i].f_inv) * bin.particles[i]->wgt;
    sum_c_wgt2 +=
        C(bin.averages[i].f, bin.averages[i].f_inv) * bin.particles[i]->wgt2;
  }

  bin.sum_c = sum_c;
  bin.sum_c_wgt = sum_c_wgt;
  bin.sum_c_wgt2 = sum_c_wgt2;
}

void ExactMGCancelator::cancel_bin(CancelBin& bin, MGNuclide* nuclide) {
  // Go through all particles in bin
  for (std::size_t i = 0; i < bin.particles.size(); i++) {
    const Position& r1 = bin.particles[i]->parents_previous_position;
    const Direction& u1 = bin.particles[i]->parents_previous_direction;
    const double E1 = bin.particles[i]->parents_previous_previous_energy;
    const std::size_t g1 = settings::group(E1);
    const double E3 = bin.particles[i]->parents_previous_energy;
    const std::size_t g3 = settings::group(E3);
    const std::size_t g4 = settings::group(bin.particles[i]->E);
    const Position& r4 = bin.particles[i]->r;
    const double Esmp = bin.particles[i]->Esmp_parent;

    const double B1 = get_beta(bin, i, true);
    const double B2 = get_beta(bin, i, false);
    const double f = get_f(r1, u1, g1, g3, r4, g4, Esmp, nuclide);

    const double P_p1 = (f - B1) / f;
    const double P_u1 = B1 / f;

    const double P_p2 = (f - B2) / f;
    const double P_u2 = B2 / f;

    // If either P_p or P_u is Inf or NaN, we can't do cancellation.
    // This usually happens when the weight in question is zero, which
    // occurs durring noise transport.
    if ((std::isinf(P_u1) == false) && (std::isinf(P_p1) == false) &&
        (std::isnan(P_u1) == false) && (std::isnan(P_p1) == false)) {
      bin.uniform_wgt += bin.particles[i]->wgt * P_u1;
      bin.particles[i]->wgt *= P_p1;
    }

    if ((std::isinf(P_u2) == false) && (std::isinf(P_p2) == false) &&
        (std::isnan(P_u2) == false) && (std::isnan(P_p2) == false)) {
      bin.uniform_wgt2 += bin.particles[i]->wgt2 * P_u2;
      bin.particles[i]->wgt2 *= P_p2;
    }
  }
}

std::vector<std::pair<ExactMGCancelator::Key, uint32_t>> ExactMGCancelator::sync_keys() {
  // Get vector of keys to do cancellation in parallel
  std::vector<std::pair<Key, uint32_t>> key_matid_pairs;
  key_matid_pairs.reserve(bins.size());
  for (const auto& key_matbin_pair : bins) {
    const auto& key = key_matbin_pair.first;
    const auto& matbins = key_matbin_pair.second;
    for (const auto& mat_bin_pair : matbins)
    {
      key_matid_pairs.emplace_back(key, mat_bin_pair.first);
    }
  }

<<<<<<< HEAD
  // Initialize the empty set
  std::set<std::pair<Key, uint32_t>> key_set;

  // Put master keys into the keyset
  if (mpi::rank == 0) {
    key_set.insert(key_matid_pairs.begin(), key_matid_pairs.end());
  }
=======
  std::set<std::pair<Key,uint32_t>> key_set;

  // Put master keys into the keyset
  if (mpi::rank == 0) {
    std::copy(key_matid_pairs.begin(), key_matid_pairs.end(), std::inserter(key_set, key_set.end()));
    key_matid_pairs.clear();
  } 
>>>>>>> 53c7ce41

  // For every Node starting at 1, send its keys to master and add to key_set
  for (int i = 1; i < mpi::size; i++) {
    if (mpi::rank == i) {
      std::cout << "Size before send  : " << key_matid_pairs.size() << "\n";
     //  for (auto p : key_matid_pairs)
       // std::cout << "i: " << p.first.i << "\tj: " << p.first.j << "\tk: " << p.first.k << "\te: " << p.first.e << "\tmatid: " << p.second << "\n";
      mpi::Send(key_matid_pairs, 0);
      key_matid_pairs.clear();
    } else if (mpi::rank == 0) {
      key_matid_pairs.clear();
      mpi::Recv(key_matid_pairs, i);
<<<<<<< HEAD
      key_set.insert(key_matid_pairs.begin(), key_matid_pairs.end());
=======
      std::cout << "Size after receive : " << key_matid_pairs.size() << "\n";
      for (auto p : key_matid_pairs)
         std::cout << "i: " << p.first.i << "\tj: " << p.first.j << "\tk: " << p.first.k << "\te: " << p.first.e << "\tmatid: " << p.second << "\n";
      std::copy(key_matid_pairs.begin(), key_matid_pairs.end(),
                std::inserter(key_set, key_set.end()));
>>>>>>> 53c7ce41
    }
  }

  // Move keys from key_set back to keys in master
  if (mpi::rank == 0) {
    key_matid_pairs.clear();
    key_matid_pairs.assign(key_set.begin(), key_set.end());
  }

  // Send keys to all nodes from Master
  mpi::Bcast(key_matid_pairs, 0);

  return key_matid_pairs;
}

void ExactMGCancelator::perform_cancellation(pcg32&) {
  // Get vector of keys to do cancellation in parallel
  std::vector<std::pair<Key, uint32_t>> key_matid_pairs = sync_keys(); 

  // Initialize array for transfer of needed bits for cancellation
  NDArray<double> sum_c_and_c_wgts({3, key_matid_pairs.size()}); 

  // Go through all bins and get the averages. This is done in parallel when
  // possible, as this part of cancellation is very expensive.
#ifdef ABEILLE_USE_OMP
#pragma omp parallel for
#endif
  for (std::size_t i = 0; i < key_matid_pairs.size(); i++) {
    Key key = key_matid_pairs[i].first;
    uint32_t mat_id = key_matid_pairs[i].second;
    Material* mat = materials[mat_id].get();
    
    if (bins.find(key) == bins.end() ||
<<<<<<< HEAD
        bins.at(key).find(mat_id) == bins.at(key).end()) {
      continue;
    }
=======
        bins[key].find(mat_id) == bins[key].end()) {
      if (mpi::rank == 0) {
        // Make an empty bin. We need this on master for sampling uniform portions.
        // If the bin doesn't exist yet, initalize it
        if (bins.find(key) == bins.end()) {
          bins[key] = std::unordered_map<uint32_t, CancelBin>();
        }

        // Check if a bin exists for that material
        if (bins[key].find(mat_id) == bins[key].end()) {
          bins[key][mat_id] = CancelBin();
        }

        continue;
      } else {
        uniform_wgts(0,i) = 0.;
        uniform_wgts(1,i) = 0.;
        continue;
      }
    } 
>>>>>>> 53c7ce41

    CancelBin& bin = bins.at(key).at(mat_id); 

    // For cancellation to be eact in the most general MG case,
    // need access to all scattering PDFs, and to the Chi matrix,
    // if present. Since ExactMGCancelator should only be used in
    // MG mode, this static cast should be safe, as no CENuclide
    // instances should have been created. This check is done in
    // make_cancelator in cancellator.cpp.
    MGNuclide* nuclide =
        static_cast<MGNuclide*>(mat->components()[0].nuclide.get());

        
    // Get the average value of the fission density and 1 / fission density
    // for each particle in the bin.
    compute_averages(key, mat, nuclide, bin);

    sum_c_and_c_wgts(0, i) = bin.sum_c;
    sum_c_and_c_wgts(1, i) = bin.sum_c_wgt;
    sum_c_and_c_wgts(2, i) = bin.sum_c_wgt2;
  }

  // Get sum of cancellation parameters across all nodes for optimization
  mpi::Allreduce_sum(sum_c_and_c_wgts.data_vector());

  // Assign all the optimization parameters after doing reduction across nodes.
  // There is no need to do this if we only have 1 node.
  if (mpi::size > 0) {
#ifdef ABEILLE_USE_OMP
#pragma omp parallel for
#endif
    for (std::size_t i = 0; i < key_matid_pairs.size(); i++) {
      Key key = key_matid_pairs[i].first;
      uint32_t mat_id = key_matid_pairs[i].second;

      if (bins.find(key) == bins.end() ||
          bins.at(key).find(mat_id) == bins.at(key).end()) {
        continue;
      }

      CancelBin& bin = bins.at(key).at(mat_id); 

      bin.sum_c = sum_c_and_c_wgts(0, i);
      bin.sum_c_wgt = sum_c_and_c_wgts(1, i);
      bin.sum_c_wgt2 = sum_c_and_c_wgts(2, i);
    }
  }

  // Shrink this array, as it isn't needed any more, and we want to
  // conserve space with the uniform weight array
  sum_c_and_c_wgts.reallocate({0});

  // Initialize array for transfer of uniform weights which will happen later
  NDArray<double> uniform_wgts({2, key_matid_pairs.size()});

  // Go through all bins and get uniform/point-wise parts
#ifdef ABEILLE_USE_OMP
#pragma omp parallel for
#endif
  for (std::size_t i = 0; i < key_matid_pairs.size(); i++) {
    Key key = key_matid_pairs[i].first;
    uint32_t mat_id = key_matid_pairs[i].second;
    Material* mat = materials[mat_id].get();

    if (bins.find(key) == bins.end() ||
        bins.at(key).find(mat_id) == bins.at(key).end()) {
      continue;
    }

    CancelBin& bin = bins.at(key).at(mat_id); 

    // For cancellation to be eact in the most general MG case,
    // need access to all scattering PDFs, and to the Chi matrix,
    // if present. Since ExactMGCancelator should only be used in
    // MG mode, this static cast should be safe, as no CENuclide
    // instances should have been created. This check is done in
    // make_cancelator in cancellator.cpp.
    MGNuclide* nuclide =
        static_cast<MGNuclide*>(mat->components()[0].nuclide.get());

    // Carry out the cancellations
    cancel_bin(bin, nuclide);

    // Cancellation has now occured. We should clear the bin of particles
    bin.particles.clear();
    bin.averages.clear();
    bin.sum_c = 0.;
    bin.sum_c_wgt = 0.;
    bin.sum_c_wgt2 = 0.; 

    uniform_wgts(0,i) = bin.uniform_wgt;
    uniform_wgts(1,i) = bin.uniform_wgt2;
  } 

  // Get total uniform weights on ONLY master node. Only the master will
  // sample uniform particles
  mpi::Reduce_sum(uniform_wgts.data_vector(), 0);

  // Reasign the CancelBin values for the uniform weights from the vectors
  if (mpi::rank == 0) {
    for (std::size_t i = 0; i < key_matid_pairs.size(); i++) {
      Key key = key_matid_pairs[i].first;
      uint32_t mat_id = key_matid_pairs[i].second;

      // Add any missing bins from other nodes to master
      if (bins.find(key) == bins.end()) {
        // Make an empty bin. We need this on master for sampling uniform portions.
        // If the bin doesn't exist yet, initalize it
        bins.emplace(std::make_pair(key, std::unordered_map<uint32_t, CancelBin>()));
      }

      // Check if a bin exists for that material
      if (bins.at(key).find(mat_id) == bins.at(key).end()) {
        bins.at(key).emplace(std::make_pair(mat_id, CancelBin()));
      }

      CancelBin& bin = bins.at(key).at(mat_id);
      bin.uniform_wgt = uniform_wgts(0, i);
      bin.uniform_wgt2 = uniform_wgts(1, i);
    }
  } else {
    for (auto& key_matbin_pair : bins) {
      for (auto& matid_bin_pair : key_matbin_pair.second) {
        matid_bin_pair.second.uniform_wgt = 0.;
        matid_bin_pair.second.uniform_wgt2 = 0.;
      }
    }
  }
}

std::optional<Position> ExactMGCancelator::sample_position(const Key& key,
                                                           Material* mat,
                                                           pcg32& rng) const {
  // Get bin positions
  double Xl = Key::r_low.x() + static_cast<double>(key.i) * Key::pitch[0];
  double Yl = Key::r_low.y() + static_cast<double>(key.j) * Key::pitch[1];
  double Zl = Key::r_low.z() + static_cast<double>(key.k) * Key::pitch[2];

  uint32_t N_TRIES = 0;
  bool position_sampled = false;
  Position r_smp;
  while (N_TRIES < N_MAX_POS && !position_sampled) {
    double x = Xl + RNG::rand(rng) * Key::pitch[0];
    double y = Yl + RNG::rand(rng) * Key::pitch[1];
    double z = Zl + RNG::rand(rng) * Key::pitch[2];
    r_smp = Position(x, y, z);
    Material* mat_smp = get_material(r_smp);

    if (mat_smp == mat) {
      position_sampled = true;
    }

    N_TRIES++;
  }

  if (!position_sampled) {
    // We couldn't find a position with that material.
    return std::nullopt;
  }

  return std::make_optional(r_smp);
}

std::vector<BankedParticle> ExactMGCancelator::get_new_particles(pcg32& rng) {
  // Only master should have non-zero uniform weights
  if (mpi::rank != 0) {
    return {};
  }

  std::vector<BankedParticle> uniform_particles;

  std::set<std::pair<Key, uint32_t>> key_set;
  for (auto& key_bin_pair : bins) {
    const auto& key = key_bin_pair.first;
    auto& material_bins = key_bin_pair.second;

    for (auto& mat_bin_pair : material_bins) {
      uint32_t mat_id = mat_bin_pair.first;
      key_set.emplace(key, mat_id);
    }
  }

  /*
  for (auto& key_bin_pair : bins) {
    const auto& key = key_bin_pair.first;
    auto& material_bins = key_bin_pair.second;

    for (auto& mat_bin_pair : material_bins) {
      uint32_t mat_id = mat_bin_pair.first;
      Material* mat = materials[mat_id].get();*/
  for (const auto& pr : key_set) {
      //CancelBin& bin = mat_bin_pair.second;
      Key key = pr.first;
      uint32_t mat_id = pr.second;
      Material* mat = materials[mat_id].get();
      CancelBin& bin = bins.at(key).at(mat_id);

      // Determine number of new particles to add
      uint32_t N = static_cast<uint32_t>(std::ceil(
          std::max(std::abs(bin.uniform_wgt), std::abs(bin.uniform_wgt2))));

      if (N > 0) {
        double w = bin.uniform_wgt / N;
        double w2 = bin.uniform_wgt2 / N;

        // Get the single nuclide from the material, and convert to MGNuclide.
        // This SHOULD be safe, as in theory, we wont construct an
        // ExactMGCancelator instance in CE mode.
        MGNuclide* nuclide =
            static_cast<MGNuclide*>(mat->components()[0].nuclide.get());

        // Make all N uniform particles for this bin
        for (size_t i = 0; i < N; i++) {
          // Sample position
          std::optional<Position> r_smp = sample_position(key, mat, rng);

          if (!r_smp) {
            // For some reason we couldn't sample a position, probably because
            // there is so little of the material in the region. If this
            // is the case, we shouldn't have gotten this far, but hey, here
            // were are ! We are just gonna call this a fatal error for now,
            // and see if it ever pops up.
            fatal_error("Couldn't sample position for uniform particle.");
          }

          // Now we sample an energy group
          std::size_t e_index = 0;
          if (CHI_MATRIX) {
            // We need to select a random energy group from our bin.
            const double xi_E = RNG::rand(rng);
            std::size_t g_index = static_cast<std::size_t>(std::floor(
                xi_E * static_cast<double>(Key::group_bins[key.e].size())));
            e_index = Key::group_bins[key.e][g_index];
          } else {
            // Fission spectrum is independent of incident energy.
            // We can just sample an energy from the first row
            // of the chi matrix.
            e_index =
                static_cast<std::size_t>(RNG::discrete(rng, nuclide->chi()[0]));
          }
          double E_smp = 0.5 * (settings::energy_bounds[e_index] +
                                settings::energy_bounds[e_index + 1]);

          // Sample Direction
          Direction u_smp(2. * RNG::rand(rng) - 1., 2. * PI * RNG::rand(rng));

          // Construct uniform_particle
          BankedParticle uniform_particle;
          uniform_particle.r = r_smp.value();
          uniform_particle.u = u_smp;
          uniform_particle.E = E_smp;
          uniform_particle.wgt = w;
          uniform_particle.wgt2 = w2;

          // Save sampled particle
          uniform_particles.push_back(uniform_particle);
        }
      }

      bin.uniform_wgt = 0.;
      bin.uniform_wgt2 = 0.;

    //}
  }

  return uniform_particles;
}

void ExactMGCancelator::clear() { bins.clear(); }

std::shared_ptr<ExactMGCancelator> make_exact_mg_cancelator(
    const YAML::Node& node) {
  // Get low
  if (!node["low"] || !node["low"].IsSequence() || !(node["low"].size() == 3)) {
    fatal_error("No valid low entry for basic exact MG cancelator.");
  }

  double xl = node["low"][0].as<double>();
  double yl = node["low"][1].as<double>();
  double zl = node["low"][2].as<double>();

  Position r_low(xl, yl, zl);

  // Get hi
  if (!node["hi"] || !node["hi"].IsSequence() || !(node["hi"].size() == 3)) {
    fatal_error("No valid hi entry for basic exact MG cancelator.");
  }

  double xh = node["hi"][0].as<double>();
  double yh = node["hi"][1].as<double>();
  double zh = node["hi"][2].as<double>();

  Position r_hi(xh, yh, zh);

  if (r_low.x() >= r_hi.x() || r_low.y() >= r_hi.y() || r_low.z() >= r_hi.z()) {
    fatal_error("In ExactMGCancelator, low is greater than or equal to hi.");
  }

  // Get shape
  if (!node["shape"] || !node["shape"].IsSequence() ||
      !(node["shape"].size() == 3)) {
    fatal_error("No valid shape entry for basic exact MG cancelator.");
  }

  uint64_t Nx = node["shape"][0].as<uint32_t>();
  uint64_t Ny = node["shape"][1].as<uint32_t>();
  uint64_t Nz = node["shape"][2].as<uint32_t>();
  uint64_t Ne = 0;

  std::vector<std::vector<std::size_t>> group_bins;
  if (node["group-bins"] && node["group-bins"].IsSequence()) {
    group_bins = node["group-bins"].as<std::vector<std::vector<std::size_t>>>();
  } else if (settings::chi_matrix) {
    warning(
        "No group-bins are provided to ExactMGCancelator, but fission spectra "
        "are provided with a matrix.\nCancellation cannot be exact.");
  }
  Ne = static_cast<uint64_t>(group_bins.size());

  std::array<uint64_t, 4> shape{Nx, Ny, Nz, Ne};

  std::set<std::size_t> bined_groups;
  for (const auto& bin : group_bins) {
    for (const auto& grp : bin) {
      if (grp >= settings::ngroups) {
        std::stringstream mssg;
        mssg << "Invalid group " << grp << " in group-bins.";
        fatal_error(mssg.str());
      }

      if (bined_groups.count(grp) == 1) {
        std::stringstream mssg;
        mssg << "Group " << grp << " is included more than once in group-bins.";
        fatal_error(mssg.str());
      } else {
        bined_groups.insert(grp);
      }
    }
  }

  uint32_t n_samples = 10;
  if (node["n-samples"] && node["n-samples"].IsScalar()) {
    n_samples = node["n-samples"].as<uint32_t>();
  } else if (node["n-samples"]) {
    fatal_error("Invalid n-samples entry for cancelator.");
  }

  if (n_samples == 0) {
    fatal_error("n-samples must be greater than zero.");
  }

  std::stringstream otpt;
  otpt << " Using ExactMGCancelator and " << n_samples << " points.\n";
  if (settings::use_virtual_collisions)
    otpt << "   Will use particles born after virtual collisions.\n";
  else
    otpt << "   Will NOT use particles born after virtual collisions.\n";
  Output::instance().write(otpt.str());

  return std::make_shared<ExactMGCancelator>(
      r_low, r_hi, shape, group_bins, settings::chi_matrix,
      settings::use_virtual_collisions, n_samples);
}<|MERGE_RESOLUTION|>--- conflicted
+++ resolved
@@ -419,7 +419,6 @@
     }
   }
 
-<<<<<<< HEAD
   // Initialize the empty set
   std::set<std::pair<Key, uint32_t>> key_set;
 
@@ -427,15 +426,6 @@
   if (mpi::rank == 0) {
     key_set.insert(key_matid_pairs.begin(), key_matid_pairs.end());
   }
-=======
-  std::set<std::pair<Key,uint32_t>> key_set;
-
-  // Put master keys into the keyset
-  if (mpi::rank == 0) {
-    std::copy(key_matid_pairs.begin(), key_matid_pairs.end(), std::inserter(key_set, key_set.end()));
-    key_matid_pairs.clear();
-  } 
->>>>>>> 53c7ce41
 
   // For every Node starting at 1, send its keys to master and add to key_set
   for (int i = 1; i < mpi::size; i++) {
@@ -448,15 +438,7 @@
     } else if (mpi::rank == 0) {
       key_matid_pairs.clear();
       mpi::Recv(key_matid_pairs, i);
-<<<<<<< HEAD
       key_set.insert(key_matid_pairs.begin(), key_matid_pairs.end());
-=======
-      std::cout << "Size after receive : " << key_matid_pairs.size() << "\n";
-      for (auto p : key_matid_pairs)
-         std::cout << "i: " << p.first.i << "\tj: " << p.first.j << "\tk: " << p.first.k << "\te: " << p.first.e << "\tmatid: " << p.second << "\n";
-      std::copy(key_matid_pairs.begin(), key_matid_pairs.end(),
-                std::inserter(key_set, key_set.end()));
->>>>>>> 53c7ce41
     }
   }
 
@@ -490,32 +472,9 @@
     Material* mat = materials[mat_id].get();
     
     if (bins.find(key) == bins.end() ||
-<<<<<<< HEAD
         bins.at(key).find(mat_id) == bins.at(key).end()) {
       continue;
     }
-=======
-        bins[key].find(mat_id) == bins[key].end()) {
-      if (mpi::rank == 0) {
-        // Make an empty bin. We need this on master for sampling uniform portions.
-        // If the bin doesn't exist yet, initalize it
-        if (bins.find(key) == bins.end()) {
-          bins[key] = std::unordered_map<uint32_t, CancelBin>();
-        }
-
-        // Check if a bin exists for that material
-        if (bins[key].find(mat_id) == bins[key].end()) {
-          bins[key][mat_id] = CancelBin();
-        }
-
-        continue;
-      } else {
-        uniform_wgts(0,i) = 0.;
-        uniform_wgts(1,i) = 0.;
-        continue;
-      }
-    } 
->>>>>>> 53c7ce41
 
     CancelBin& bin = bins.at(key).at(mat_id); 
 
